--- conflicted
+++ resolved
@@ -33,11 +33,7 @@
     Bytes32 value = Bytes32.fromHexString("0x1000000000000000000000000000000000000000000000000000000000000000");
     trie.put(key, value);
 
-<<<<<<< HEAD
     System.out.println(trie.toDotTree());
-=======
-    System.out.println(trie.toDotTree(false));
->>>>>>> 330d58b2
   }
 
 
@@ -52,11 +48,7 @@
     trie.put(key1, value1);
     trie.put(key2, value2);
 
-<<<<<<< HEAD
     System.out.println(trie.toDotTree());
-=======
-    System.out.println(trie.toDotTree(false));
->>>>>>> 330d58b2
   }
   @Test
   public void testToDotTrieOneValueRepeatingEdges() {
